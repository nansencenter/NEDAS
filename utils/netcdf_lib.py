import numpy as np
from netCDF4 import Dataset
import time

def nc_open(filename, mode, comm):
    if comm is None:
        return Dataset(filename, mode, format='NETCDF4')
    else:
        if comm.parallel_io:
            return Dataset(filename, mode, format='NETCDF4', parallel=True)
        else:
            comm.acquire_file_lock(filename)
            try:
                return Dataset(filename, mode, format='NETCDF4')
            except Exception:
                comm.release_file_lock(filename)
                raise

def nc_close(filename, f, comm):
    f.close()
    if comm is not None and not comm.parallel_io:
        comm.release_file_lock(filename)

def nc_write_var(filename, dim, varname, dat, dtype=None, recno=None, attr=None, comm=None):
    """
    Write a variable to a netcdf file

    Inputs:
    - filename: str
      Path to the output nc file

    - dim: dict(str:int)
      Dimension definition for the variable, 'dimension name':length of dimension (int)
      The dimension length can be None if it is "unlimited" dimension (record dimension)

    - varname: str
      Name of the output variable

    - dat: np.array
      Data for output, number of its dimensions must match dim (excluding unlimited dims)

    - dtype:
      Data type, if not None will convert input dat to dtype

    - recno: dict, optional
      Dictionary {'dimension name': record_number}, each unlimited dimension defined in dim
      should have a corresponding recno entry to note which record to write to.

    - attr: dict, optional
      Additional attribute to output to the variable
      Dictionary {'name of attr':'value of attr'}

    - comm: Comm object
    """
    f = nc_open(filename, 'a', comm)

    if dtype is None:
        if isinstance(dat, np.ndarray):
            dtype = dat.dtype
        else:
            dtype = type(dat)

    ndim = len(dim)
    s = ()  ##slice for each dimension
    d = 0
    for i, name in enumerate(dim):
        if dim[name] is None:
            assert(name in recno), "unlimited dimension "+name+" doesn't have a recno"
            s += (recno[name],)
        else:
            s += (slice(None),)
            assert(dat.shape[d] == dim[name]), "dat size for dimension "+name+" mismatch with dim["+name+"]={}".format(dim[name])
            d += 1

        if name in f.dimensions:
            if dim[name] is not None:
                assert(f.dimensions[name].size==dim[name]), "dimension "+name+" size ({}) mismatch with file ({})".format(dim[name], f.dimensions[name].size)
            else:
                if not f.dimensions[name].isunlimited():
                    assert(recno[name] < f.dimensions[name].size), "recno for dimension "+name+" exceeds file size"
        else:
            f.createDimension(name, size=dim[name])
    if varname not in f.variables:
        f.createVariable(varname, dtype, dim.keys())

    if isinstance(dat, np.ndarray):
        dat = dat.astype(dtype)
    else:
        dat = dtype(dat)
    f[varname][s] = dat  ##write dat to file
    if attr is not None:
        for akey in attr:
            f[varname].setncattr(akey, attr[akey])

    nc_close(filename, f, comm)

def nc_read_var(filename, varname, comm=None):
    """
    Read a variable from an netcdf file

    This reads the entire variable, if you only want a slice, it is more efficient to use
    netCDF4.Dataset directly.

    Inputs:
    - filename: str
      Path to the netcdf file for reading

    - varname: str
      Name of the variable to read

    - comm: Comm object
    Return:
    - dat: np.array
      The variable read from the file
    """
    f = nc_open(filename, 'r', comm)

<<<<<<< HEAD
    try:
        dat = f[varname][...]
    except IndexError:
        raise RuntimeError(f"variable '{varname}' is not defined in {filename}")
=======
    assert varname in f.variables, 'variable '+varname+' is not defined in '+filename
    dat = f[varname][...]
>>>>>>> d0bb2347
    dat_out = dat.data
    dat_out[dat.mask] = np.nan

    nc_close(filename, f, comm)

    return dat_out<|MERGE_RESOLUTION|>--- conflicted
+++ resolved
@@ -115,15 +115,11 @@
     """
     f = nc_open(filename, 'r', comm)
 
-<<<<<<< HEAD
     try:
         dat = f[varname][...]
     except IndexError:
         raise RuntimeError(f"variable '{varname}' is not defined in {filename}")
-=======
-    assert varname in f.variables, 'variable '+varname+' is not defined in '+filename
-    dat = f[varname][...]
->>>>>>> d0bb2347
+
     dat_out = dat.data
     dat_out[dat.mask] = np.nan
 
