--- conflicted
+++ resolved
@@ -13,7 +13,6 @@
     def __init__(self, config_file=None, parse_args=False, **kwargs):
         super().__init__(config_file, parse_args, **kwargs)
 
-<<<<<<< HEAD
         self.native_variables = {
              'seaice_conc': {'name':'data/cice', 'dtype':'float', 'is_vector':False, 'dt':self.restart_dt, 'levels':[0], 'units':1},
              'seaice_thick': {'name':'data/hice', 'dtype':'float', 'is_vector':False, 'dt':self.restart_dt, 'levels':[0], 'units':'m'},
@@ -23,15 +22,6 @@
              'seaice_velocity': {'name':('data/u', 'data/v'), 'dtype':'float', 'is_vector':True, 'dt':self.restart_dt, 'levels':[0], 'units':'km/day'},
              }
         self.diag_variables = {
-=======
-        level_sfc = np.array([0])
-        self.seaice_variables = {  ##TODO: check units here and any missing variables
-             'seaice_conc': {'name':'cice', 'dtype':'float', 'is_vector':False, 'dt':self.restart_dt, 'levels':[0], 'units':1},
-             'seaice_thick': {'name':'hice', 'dtype':'float', 'is_vector':False, 'dt':self.restart_dt, 'levels':[0], 'units':'m'},
-             'snow_thick': {'name':'hsnow', 'dtype':'float', 'is_vector':False, 'dt':self.restart_dt, 'levels':[0], 'units':'m'},
-             'seaice_temp': {'name':'tice', 'dtype':'float', 'is_vector':False, 'dt':self.restart_dt, 'levels':[0], 'units':'K'},
-             'seaice_velocity': {'name':('u', 'v'), 'dtype':'float', 'is_vector':False, 'dt':self.restart_dt, 'levels':[0], 'units':'km/day'},
->>>>>>> b9a6b35d
              }
         self.atmos_forcing_variables = {
             'atmos_surf_velocity': {'name':('data/u', 'data/v'), 'dtype':'float', 'is_vector':True, 'dt':self.restart_dt, 'levels':[0], 'units':'m/s'},
@@ -128,11 +118,7 @@
                 var = np.array([u, v])
             else:
                 var = forcing.read_var(fname, [rec[name],], itime)[0,...].data
-<<<<<<< HEAD
-
-=======
-    
->>>>>>> b9a6b35d
+                
         var = units_convert(rec['units'], kwargs['units'], var)
         return var
 
@@ -144,11 +130,7 @@
 
         var = units_convert(kwargs['units'], rec['units'], var)
 
-<<<<<<< HEAD
         if name in self.native_variables:
-=======
-        if name in self.seaice_variables:
->>>>>>> b9a6b35d
             if rec['is_vector']:
                 restart.write_var(fname, list(rec[name]), np.ma.arary(var))
             else:
