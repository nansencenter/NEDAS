import os
import sys
import importlib.util
from utils.parallel import bcast_by_root
from utils.progress import timer
from utils.shell_utils import run_job, makedir
from utils.dir_def import analysis_dir, cycle_dir
from assim_tools.state import parse_state_info, distribute_state_tasks, partition_grid, prepare_state, output_state, output_ens_mean
from assim_tools.obs import parse_obs_info, distribute_obs_tasks, prepare_obs, prepare_obs_from_state, assign_obs, distribute_partitions
from assim_tools.transpose import transpose_forward, transpose_backward
from assim_tools.inflation import inflation
from assim_tools.update import update_restart

def assimilate(c):
    """
    The core assimilation algorithm
    """
    assert c.nproc==c.comm.Get_size(), f"Error: nproc {c.nproc} not equal to mpi size {c.comm.Get_size()}"

    c.analysis_dir = analysis_dir(c, c.time)
    if c.pid == 0:
        makedir(c.analysis_dir)
        print(f"\nRunning assimilation step in {c.analysis_dir}\n", flush=True)

    c.state_info = bcast_by_root(c.comm)(parse_state_info)(c)
    c.mem_list, c.rec_list = bcast_by_root(c.comm)(distribute_state_tasks)(c)
    c.partitions = bcast_by_root(c.comm)(partition_grid)(c)
    fields_prior, z_fields = timer(c)(prepare_state)(c)

    timer(c)(output_state)(c, fields_prior, os.path.join(c.analysis_dir,'prior_state.bin'))
    timer(c)(output_ens_mean)(c, fields_prior, os.path.join(c.analysis_dir,'prior_mean_state.bin'))
    timer(c)(output_ens_mean)(c, z_fields, os.path.join(c.analysis_dir,'z_coords.bin'))

    c.obs_info = bcast_by_root(c.comm)(parse_obs_info)(c)
    c.obs_rec_list = bcast_by_root(c.comm)(distribute_obs_tasks)(c)
    c.obs_info, obs_seq = timer(c)(bcast_by_root(c.comm_mem)(prepare_obs))(c)

    c.obs_inds = bcast_by_root(c.comm_mem)(assign_obs)(c, obs_seq)
    c.par_list = bcast_by_root(c.comm)(distribute_partitions)(c)

    obs_prior_seq = timer(c)(prepare_obs_from_state)(c, obs_seq, fields_prior, z_fields)

    inflation(c, 'prior', fields_prior, os.path.join(c.analysis_dir,'prior_mean_state.bin'), obs_seq, obs_prior_seq)

    state_prior, z_state, lobs, lobs_prior = timer(c)(transpose_forward)(c, fields_prior, z_fields, obs_seq, obs_prior_seq)

    if c.assim_mode == 'batch':
        from assim_tools.batch_assim import batch_assim as assim
    elif c.assim_mode == 'serial':
        from assim_tools.serial_assim import serial_assim as assim
    else:
        raise ValueError(f"Error: assimilation mode {c.assim_mode} not recognized")
    state_post, lobs_post = timer(c)(assim)(c, state_prior, z_state, lobs, lobs_prior)

    fields_post, obs_post_seq = timer(c)(transpose_backward)(c, state_post, lobs_post)

    timer(c)(output_ens_mean)(c, fields_post, os.path.join(c.analysis_dir,'post_mean_state.bin'))

    timer(c)(inflation)(c, 'posterior', fields_prior, os.path.join(c.analysis_dir,'prior_mean_state.bin'), obs_seq, obs_prior_seq, fields_post, os.path.join(c.analysis_dir,'post_mean_state.bin'), obs_post_seq)

    timer(c)(output_state)(c, fields_post, os.path.join(c.analysis_dir,'post_state.bin'))

    timer(c)(update_restart)(c, fields_prior, fields_post)

def run(c):
    """
    Run the assimilate.py script with specified job submit options at runtime
    """
    script_file = os.path.abspath(__file__)
    config_file = os.path.join(c.work_dir, 'config.yml')
    c.dump_yaml(config_file)

<<<<<<< HEAD
    print(f"\033[1;33mRUNNING\033[0m {script_file}")

=======
<<<<<<< HEAD
=======
    print(f"\033[1;33mRUNNING\033[0m {script_file}")

>>>>>>> other_features
>>>>>>> b9a6b35d
    ##build run commands for the perturb script
    commands = f"source {c.python_env}; "

    if importlib.util.find_spec("mpi4py") is not None:
        commands += f"JOB_EXECUTE {sys.executable} -m mpi4py {script_file} -c {config_file}"
    else:
        print("Warning: mpi4py is not found, will try to run with nproc=1.", flush=True)
        commands += f"{sys.executable} {script_file} -c {config_file} --nproc=1"

    job_submit_opts = {}
    if c.job_submit:
        job_submit_opts = c.job_submit

    if hasattr(c, 'ppn'):
        job_submit_opts['ppn'] = c.ppn

    run_job(commands, job_name='assimilate', run_dir=cycle_dir(c, c.time), nproc=c.nproc, **job_submit_opts)

if __name__ == '__main__':
    from config import Config
    c = Config(parse_args=True)

    ##multiscale approach: loop over scale components and perform assimilation on each scale
    ##more complex loops can be implemented here
    for c.scale_id in range(c.nscale):
        assimilate(c)
<|MERGE_RESOLUTION|>--- conflicted
+++ resolved
@@ -70,16 +70,8 @@
     config_file = os.path.join(c.work_dir, 'config.yml')
     c.dump_yaml(config_file)
 
-<<<<<<< HEAD
     print(f"\033[1;33mRUNNING\033[0m {script_file}")
-
-=======
-<<<<<<< HEAD
-=======
-    print(f"\033[1;33mRUNNING\033[0m {script_file}")
-
->>>>>>> other_features
->>>>>>> b9a6b35d
+    
     ##build run commands for the perturb script
     commands = f"source {c.python_env}; "
 
