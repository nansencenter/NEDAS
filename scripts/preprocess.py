import os
import sys
from utils.progress import timer
from utils.parallel import Scheduler
<<<<<<< HEAD
from utils.dir_def import forecast_dir, cycle_dir
=======
<<<<<<< HEAD
from utils.dir_def import forecast_dir
=======
from utils.dir_def import forecast_dir, cycle_dir
>>>>>>> other_features
>>>>>>> d0bb2347
from utils.shell_utils import makedir, run_job

def preprocess(c, model_name):
    """
    This function prepares the necessary files for an ensemble forecast
    """
    print(f"\nPreprocessing {model_name} ensemble members", flush=True)
    model = c.model_config[model_name]
    if c.time==c.time_start:
        restart_dir = model.ens_init_dir
    else:
        restart_dir = forecast_dir(c, c.prev_time, model_name)
    print(f"using restart files in {restart_dir}", flush=True)

    path = forecast_dir(c, c.time, model_name)
    makedir(path)

    if not c.job_submit:
        c.job_submit = {}

    if c.job_submit.get('run_separate_jobs', False):
        ##ideally, if in preprocess method jobs are submitted through run_job, then
        ##here nworker should be c.nens
        ## model preprocess method typically contain a lot of serial subprocess.run
        ##not necessarily using run_job and JobSubmitter class to run the job
        ##so temporarily use os.cpu_count to limit the resource here
        nproc_avail = os.cpu_count()
        nworker = min(c.nens, nproc_avail)
    else:
        ##Scheduler will use nworkers to spawn preprocess task for each member
        ##to the available nproc processors
        nworker = c.nproc // model.nproc_per_util
    scheduler = Scheduler(nworker, debug=c.debug)

    for mem_id in range(c.nens):
        job_name = f'preproc_{model_name}_mem{mem_id+1}'
        job_opt = {
            'restart_dir': restart_dir,
            'path': path,
            'member': mem_id,
            'time': c.time,
            'forecast_period': c.cycle_period,
            'time_start': c.time_start,
<<<<<<< HEAD
            'time_end': c.time_end,
            'debug': c.debug,
=======
>>>>>>> d0bb2347
            **c.job_submit,
            }
        scheduler.submit_job(job_name, model.preprocess, **job_opt)  ##add job to the queue

    scheduler.start_queue() ##start the job queue
    scheduler.shutdown()
    print(' done.', flush=True)

def run(c):
    script_file = os.path.abspath(__file__)
    config_file = os.path.join(c.work_dir, 'config.yml')
    c.dump_yaml(config_file)

<<<<<<< HEAD
    print(f"\033[1;33mRUNNING\033[0m {script_file}")

=======
<<<<<<< HEAD
=======
    print(f"\033[1;33mRUNNING\033[0m {script_file}")

>>>>>>> other_features
>>>>>>> d0bb2347
    ##build run commands for the preprocess script
    commands = f"source {c.python_env}; "
    commands += f"{sys.executable} {script_file} -c {config_file}"

<<<<<<< HEAD
=======
<<<<<<< HEAD
    run_job(commands, job_name="preprocess", run_dir=c.work_dir, nproc=c.nproc, **c.job_submit)
=======
>>>>>>> d0bb2347
    job_submit_opts = {}
    if c.job_submit:
        job_submit_opts = c.job_submit

    run_job(commands, job_name="preprocess", run_dir=cycle_dir(c, c.time), nproc=c.nproc, **job_submit_opts)
<<<<<<< HEAD
=======
>>>>>>> other_features
>>>>>>> d0bb2347

if __name__ == "__main__":
    from config import Config
    c = Config(parse_args=True)  ##get config from runtime args

    for model_name, model in c.model_config.items():
<<<<<<< HEAD
        timer(c)(preprocess)(c, model_name)
=======
        timer(c)(preprocess)(c, model_name)
<<<<<<< HEAD

=======
>>>>>>> other_features
>>>>>>> d0bb2347
<|MERGE_RESOLUTION|>--- conflicted
+++ resolved
@@ -2,15 +2,7 @@
 import sys
 from utils.progress import timer
 from utils.parallel import Scheduler
-<<<<<<< HEAD
 from utils.dir_def import forecast_dir, cycle_dir
-=======
-<<<<<<< HEAD
-from utils.dir_def import forecast_dir
-=======
-from utils.dir_def import forecast_dir, cycle_dir
->>>>>>> other_features
->>>>>>> d0bb2347
 from utils.shell_utils import makedir, run_job
 
 def preprocess(c, model_name):
@@ -54,11 +46,8 @@
             'time': c.time,
             'forecast_period': c.cycle_period,
             'time_start': c.time_start,
-<<<<<<< HEAD
             'time_end': c.time_end,
             'debug': c.debug,
-=======
->>>>>>> d0bb2347
             **c.job_submit,
             }
         scheduler.submit_job(job_name, model.preprocess, **job_opt)  ##add job to the queue
@@ -72,47 +61,20 @@
     config_file = os.path.join(c.work_dir, 'config.yml')
     c.dump_yaml(config_file)
 
-<<<<<<< HEAD
     print(f"\033[1;33mRUNNING\033[0m {script_file}")
 
-=======
-<<<<<<< HEAD
-=======
-    print(f"\033[1;33mRUNNING\033[0m {script_file}")
-
->>>>>>> other_features
->>>>>>> d0bb2347
     ##build run commands for the preprocess script
     commands = f"source {c.python_env}; "
     commands += f"{sys.executable} {script_file} -c {config_file}"
 
-<<<<<<< HEAD
-=======
-<<<<<<< HEAD
-    run_job(commands, job_name="preprocess", run_dir=c.work_dir, nproc=c.nproc, **c.job_submit)
-=======
->>>>>>> d0bb2347
     job_submit_opts = {}
     if c.job_submit:
         job_submit_opts = c.job_submit
-
     run_job(commands, job_name="preprocess", run_dir=cycle_dir(c, c.time), nproc=c.nproc, **job_submit_opts)
-<<<<<<< HEAD
-=======
->>>>>>> other_features
->>>>>>> d0bb2347
 
 if __name__ == "__main__":
     from config import Config
     c = Config(parse_args=True)  ##get config from runtime args
 
     for model_name, model in c.model_config.items():
-<<<<<<< HEAD
-        timer(c)(preprocess)(c, model_name)
-=======
-        timer(c)(preprocess)(c, model_name)
-<<<<<<< HEAD
-
-=======
->>>>>>> other_features
->>>>>>> d0bb2347
+        timer(c)(preprocess)(c, model_name)