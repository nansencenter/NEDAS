--- conflicted
+++ resolved
@@ -4,51 +4,15 @@
 from utils.conversion import t2s
 from utils.parallel import Scheduler
 from utils.dir_def import forecast_dir
+from utils.shell_utils import makedir
 
 def ensemble_forecast_scheduler(c, model_name):
     """
     This function runs ensemble forecasts to advance to the next cycle
     """
-<<<<<<< HEAD
-    if c.pid == 0:
-        model = c.model_config[model_name]
-        print(f"start {model_name} ensemble forecast", flush=True)
-
-        nproc_per_job = c.model_def[model_name].get('nproc_per_mem', 1)
-        walltime = c.model_def[model_name].get('walltime')
-        nworker = c.nproc // nproc_per_job
-        scheduler = Scheduler(nworker, walltime)
-
-        path = os.path.join(c.work_dir, 'cycle', t2s(c.time), model_name)
-        os.system("mkdir -p "+path)
-
-        for mem_id in range(c.nens):
-            job_name = model_name+f'_mem{mem_id+1}'
-            path = os.path.join(c.work_dir, 'cycle', t2s(c.time), model_name)
-            output_dir = os.path.join(c.work_dir, 'cycle', t2s(c.next_time), model_name)
-
-            job_opt = {'task_nproc': nproc_per_job,
-                       'job_submit_cmd': c.job_submit_cmd,
-                       'path': path,
-                       'member': mem_id,
-                       'time': c.time,
-                       'next_time': c.next_time,
-                       'forecast_period': c.cycle_period,
-                       'output_dir': output_dir,
-                       **c.model_def[model_name],
-                      }
-            scheduler.submit_job(job_name, model.run, **job_opt)  ##add job to the queue
-
-        scheduler.start_queue() ##start the job queue
-        if scheduler.error_jobs:
-            raise RuntimeError(f'scheduler: there are jobs with errors: {scheduler.error_jobs}')
-        scheduler.shutdown()
-        print(' done.', flush=True)
-
-=======
     model = c.model_config[model_name]
     path = forecast_dir(c, c.time, model_name)
-    os.system("mkdir -p "+path)
+    makedir(path)
     print(f"\n\033[1;33mRunning {model_name} ensemble forecast\033[0m in {path}", flush=True)
 
     nworker = c.nproc // model.nproc_per_run
@@ -71,7 +35,6 @@
         raise RuntimeError(f'scheduler: there are jobs with errors: {scheduler.error_jobs}')
     scheduler.shutdown()
     print(' done.', flush=True)
->>>>>>> f753ba2c
 
 def ensemble_forecast_batch(c, model_name):
     """
@@ -79,53 +42,19 @@
     Requires the model.run to propagate an ensemble state forward in time
     in a simultaneous manner
     """
-<<<<<<< HEAD
-    if c.pid == 0:
-        model = c.model_config[model_name]
-        print(f"start {model_name} ensemble forecast ...", flush=True)
-
-        path = os.path.join(c.work_dir, 'cycle', t2s(c.time), model_name)
-        output_dir = os.path.join(c.work_dir, 'cycle', t2s(c.next_time), model_name)
-        os.makedirs(path, exist_ok=True)
-        os.makedirs(output_dir, exist_ok=True)
-
-        job_opt = {'job_submit_cmd': c.job_submit_cmd,
-                   'job_submit_node': c.job_submit_node,
-                   'path': path,
-                   'time': c.time,
-                   'next_time': c.next_time,
-                   'n_ens': c.nens,
-                   'forecast_period': c.cycle_period,
-                   'output_dir': output_dir,
-                   **c.model_def[model_name],
-                  }
-        model.run(nens=c.nens, **job_opt)
-        print('done.', flush=True)
-
-
-def ensemble_forecast(c, model_name):
-    ens_run_type = c.model_def[model_name]['ens_run_type']
-    if ens_run_type == 'batch':
-        ensemble_forecast_batch(c, model_name)
-    elif ens_run_type == 'scheduler':
-        ensemble_forecast_scheduler(c, model_name)
-    else:
-        raise TypeError("unknown ensemble forecast type: '"+ens_run_type+"' for "+model_name)
-
-=======
     model = c.model_config[model_name]
     path = forecast_dir(c, c.time, model_name)
-    os.system("mkdir -p "+path)
+    makedir(path)
     print(f"\n\033[1;33munning {model_name} ensemble forecast\033[0m in {path}", flush=True)
 
     job_opt = {
         'job_submit_cmd': c.job_submit_cmd,
         'path': path,
+        'nens': c.nens,
         'time': c.time,
         'forecast_period': c.cycle_period,
-        'output_dir': forecast_dir(c, c.next_time, model_name),
         }
-    model.run(nens=c.nens, **job_opt)
+    model.run(**job_opt)
     print('done.', flush=True)
 
 def ensemble_forecast(c):
@@ -136,7 +65,6 @@
             timer(c)(ensemble_forecast_scheduler)(c, model_name)
         else:
             raise TypeError("unknown ensemble forecast type: '"+model.ens_run_type+"' for "+model_name)
->>>>>>> f753ba2c
 
 if __name__ == "__main__":
     from config import Config
