--- conflicted
+++ resolved
@@ -2,18 +2,7 @@
 import numpy as np
 from utils.parallel import distribute_tasks
 from utils.progress import progress_bar
-<<<<<<< HEAD
 from .base import Assimilator
-=======
-from ..localization import local_factor_distance_based
-
-class BatchAssimilator:
-
-    def partition_grid(self, c, state, obs):
-        state.partitions = bcast_by_root(c.comm)(self.init_partitions)(c)
-        obs.obs_inds = bcast_by_root(c.comm_mem)(self.assign_obs)(c, state, obs)
-        state.par_list = bcast_by_root(c.comm)(self.distribute_partitions)(c, state, obs)
->>>>>>> 1f598ec5
 
 class BatchAssimilator(Assimilator):
     def init_partitions(self, c):
@@ -191,48 +180,66 @@
                     c.print_1p(progress_bar(task-1, ntask))
                 continue
 
-        ##loop through the unmasked grid points in the partition
-        for loc_id in range(nloc):
-            ##state variable metadata for this location
-            state_x = state_data['x'][loc_id]
-            state_y = state_data['y'][loc_id]
-
-            ##filter out obs outside the hroi in each direction first (using L1 norm to speed up)
-            obs_rec_id = obs_data['obs_rec_id']
-            hroi = obs_data['hroi'][obs_rec_id]
-            hdist = c.grid.distance(state_x, obs_data['x'], state_y, obs_data['y'], p=1)
-            ind = np.where(hdist<=hroi)[0]
-
-            ##compute horizontal localization factor (using L2 norm for distance)
-            obs_rec_id = obs_data['obs_rec_id'][ind]
-            hroi = obs_data['hroi'][obs_rec_id]
-            hdist = c.grid.distance(state_x, obs_data['x'][ind], state_y, obs_data['y'][ind], p=2)
-            hlfactor = c.local_funcs['horizontal'](hdist, hroi)
-            ind1 = np.where(hlfactor>0)[0]
-            ind = ind[ind1]
-            hlfactor = hlfactor[ind1]
-
-            if len(ind1) == 0:
+            ##loop through the unmasked grid points in the partition
+            for loc_id in range(nloc):
+                ##state variable metadata for this location
+                state_var_id = state_data['var_id']  ##variable id for each field (nfld)
+                state_x = state_data['x'][loc_id]
+                state_y = state_data['y'][loc_id]
+                state_z = state_data['z'][:, loc_id]
+                state_t = state_data['t'][:]
+
+                ##filter out obs outside the hroi in each direction first (using L1 norm to speed up)
+                obs_rec_id = obs_data['obs_rec_id']
+                hroi = obs_data['hroi'][obs_rec_id]
+                hdist = c.grid.distance(state_x, obs_data['x'], state_y, obs_data['y'], p=1)
+                ind = np.where(hdist<=hroi)[0]
+
+                ##compute horizontal localization factor (using L2 norm for distance)
+                obs_rec_id = obs_data['obs_rec_id'][ind]
+                hroi = obs_data['hroi'][obs_rec_id]
+                hdist = c.grid.distance(state_x, obs_data['x'][ind], state_y, obs_data['y'][ind], p=2)
+                hlfactor = c.local_funcs['horizontal'](hdist, hroi)
+                ind1 = np.where(hlfactor>0)[0]
+                ind = ind[ind1]
+                hlfactor = hlfactor[ind1]
+
+                if len(ind1) == 0:
+                    if c.debug:
+                        print(f"PID {c.pid:4} processed partition {par_id:7} grid point {loc_id} (all local obs outside hroi)", flush=True)
+                    else:
+                        c.print_1p(progress_bar(task, ntask))
+                    continue ##if all obs has no impact on state, just skip to next location
+
+                ##vertical, time and cross-variable (impact_on_state) localization
+                obs_value = obs_data['obs'][ind]
+                obs_err = obs_data['err_std'][ind]
+                obs_z = obs_data['z'][ind]
+                obs_t = obs_data['t'][ind]
+                obs_rec_id = obs_data['obs_rec_id'][ind]
+                vroi = obs_data['vroi'][obs_rec_id]
+                troi = obs_data['troi'][obs_rec_id]
+                impact_on_state = obs_data['impact_on_state'][:, state_var_id][obs_rec_id]
+
+                self.local_analysis(state_data['state_prior'][...,loc_id], obs_data['obs_prior'][:,ind],
+                                    obs_value, obs_err, hlfactor,
+                                    state_z, obs_z, vroi, c.local_funcs['vertical'],
+                                    state_t, obs_t, troi, c.local_funcs['temporal'],
+                                    impact_on_state, c.filter_type,
+                                    c.rfactor, c.kfactor, c.nlobs_max)
+
+                ##add progress message
                 if c.debug:
-                    print(f"PID {c.pid:4} processed partition {par_id:7} grid point {loc_id} (all local obs outside hroi)", flush=True)
+                    print(f"PID {c.pid:4} processed partition {par_id:7} grid point {loc_id}", flush=True)
                 else:
                     c.print_1p(progress_bar(task, ntask))
-                continue ##if all obs has no impact on state, just skip to next location
-
-            self.local_analysis(c, loc_id, ind, hlfactor, state_data, obs_data)
-
-            ##add progress message
-            if c.debug:
-                print(f"PID {c.pid:4} processed partition {par_id:7} grid point {loc_id}", flush=True)
-            else:
-                c.print_1p(progress_bar(task, ntask))
-            task += 1
+                task += 1
 
             state.unpack_local_state_data(c, par_id, state.state_post, state_data)
             obs.unpack_local_obs_data(c, state, par_id, obs.lobs, obs.lobs_post, obs_data)
         c.print_1p(' done.\n')
 
-    def local_analysis(self, c, loc_id, ind, hlfactor, state_data, obs_data):
+    def local_analysis(self):
         """Local analysis scheme for each model state variable (grid point)
         to be implemented by derived classes"""
         raise NotImplementedError